# Byte-compiled / optimized / DLL files
__pycache__/
*.py[cod]
*$py.class
myenv/
# C extensions
*.so
dump.rdb
<<<<<<< HEAD
logs/
=======

uploads/
__pycache__/


>>>>>>> 7ee42754
# Distribution / packaging
.Python
build/
develop-eggs/
dist/
downloads/
eggs/
.eggs/
lib/
lib64/
parts/
sdist/
var/
wheels/
share/python-wheels/
*.egg-info/
.installed.cfg
*.egg
MANIFEST

# PyInstaller
#  Usually these files are written by a python script from a template
#  before PyInstaller builds the exe, so as to inject date/other infos into it.
*.manifest
*.spec

# Installer logs
pip-log.txt
pip-delete-this-directory.txt

# Unit test / coverage reports
htmlcov/
.tox/
.nox/
.coverage
.coverage.*
.cache
nosetests.xml
coverage.xml
*.cover
*.py,cover
.hypothesis/
.pytest_cache/
cover/

# Translations
*.mo
*.pot

# Django stuff:
*.log
local_settings.py
db.sqlite3
db.sqlite3-journal

# Flask stuff:
instance/
.webassets-cache

# Scrapy stuff:
.scrapy

# Sphinx documentation
docs/_build/

# PyBuilder
.pybuilder/
target/

# Jupyter Notebook
.ipynb_checkpoints

# IPython
profile_default/
ipython_config.py

# pyenv
#   For a library or package, you might want to ignore these files since the code is
#   intended to run in multiple environments; otherwise, check them in:
# .python-version

# pipenv
#   According to pypa/pipenv#598, it is recommended to include Pipfile.lock in version control.
#   However, in case of collaboration, if having platform-specific dependencies or dependencies
#   having no cross-platform support, pipenv may install dependencies that don't work, or not
#   install all needed dependencies.
#Pipfile.lock

# UV
#   Similar to Pipfile.lock, it is generally recommended to include uv.lock in version control.
#   This is especially recommended for binary packages to ensure reproducibility, and is more
#   commonly ignored for libraries.
#uv.lock

# poetry
#   Similar to Pipfile.lock, it is generally recommended to include poetry.lock in version control.
#   This is especially recommended for binary packages to ensure reproducibility, and is more
#   commonly ignored for libraries.
#   https://python-poetry.org/docs/basic-usage/#commit-your-poetrylock-file-to-version-control
#poetry.lock

# pdm
#   Similar to Pipfile.lock, it is generally recommended to include pdm.lock in version control.
#pdm.lock
#   pdm stores project-wide configurations in .pdm.toml, but it is recommended to not include it
#   in version control.
#   https://pdm.fming.dev/latest/usage/project/#working-with-version-control
.pdm.toml
.pdm-python
.pdm-build/

# PEP 582; used by e.g. github.com/David-OConnor/pyflow and github.com/pdm-project/pdm
__pypackages__/

# Celery stuff
celerybeat-schedule
celerybeat.pid

# SageMath parsed files
*.sage.py

# Environments
.env
.venv
env/
venv/
ENV/
env.bak/
venv.bak/

# Spyder project settings
.spyderproject
.spyproject

# Rope project settings
.ropeproject

# mkdocs documentation
/site

# mypy
.mypy_cache/
.dmypy.json
dmypy.json

# Pyre type checker
.pyre/

# pytype static type analyzer
.pytype/

# Cython debug symbols
cython_debug/

# PyCharm
#  JetBrains specific template is maintained in a separate JetBrains.gitignore that can
#  be found at https://github.com/github/gitignore/blob/main/Global/JetBrains.gitignore
#  and can be added to the global gitignore or merged into this file.  For a more nuclear
#  option (not recommended) you can uncomment the following to ignore the entire idea folder.
#.idea/

# Ruff stuff:
.ruff_cache/

# PyPI configuration file
.pypirc<|MERGE_RESOLUTION|>--- conflicted
+++ resolved
@@ -6,15 +6,12 @@
 # C extensions
 *.so
 dump.rdb
-<<<<<<< HEAD
-logs/
-=======
 
 uploads/
 __pycache__/
 
 
->>>>>>> 7ee42754
+logs/
 # Distribution / packaging
 .Python
 build/
